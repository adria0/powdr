--- conflicted
+++ resolved
@@ -1,5 +1,4 @@
 use clap::{Parser, Subcommand};
-use powdr::compiler;
 use powdr::number::AbstractNumberType;
 use powdr::{compiler::no_callback, halo2};
 use std::{fs, path::Path};
@@ -179,7 +178,38 @@
             force,
             verbose,
         } => {
-<<<<<<< HEAD
+            powdr::compiler::compile_asm(
+                &file,
+                split_inputs(&inputs),
+                Path::new(&output_directory),
+                force,
+                verbose,
+            );
+        }
+        Commands::Reformat { file } => {
+            let contents = fs::read_to_string(&file).unwrap();
+            match powdr::parser::parse(Some(&file), &contents) {
+                Ok(ast) => println!("{ast}"),
+                Err(err) => err.output_to_stderr(),
+            }
+        }
+        Commands::Compile {
+            file,
+            output_directory,
+            verbose,
+        } => {
+            powdr::compiler::compile_pil(
+                Path::new(&file),
+                Path::new(&output_directory),
+                no_callback(),
+                verbose,
+            );
+        }
+        Commands::Halo2MockProver {
+            file,
+            inputs,
+            verbose,
+        } => {
             let inputs = inputs
                 .split(',')
                 .map(|x| x.trim())
@@ -187,48 +217,6 @@
                 .map(|x| x.parse().unwrap())
                 .collect::<Vec<AbstractNumberType>>();
 
-            compiler::compile_asm(&file, inputs, Path::new(&output_directory), force, verbose);
-=======
-            powdr::compiler::compile_asm(
-                &file,
-                split_inputs(&inputs),
-                Path::new(&output_directory),
-                force,
-                verbose,
-            );
->>>>>>> 6b064b8a
-        }
-        Commands::Reformat { file } => {
-            let contents = fs::read_to_string(&file).unwrap();
-            match powdr::parser::parse(Some(&file), &contents) {
-                Ok(ast) => println!("{ast}"),
-                Err(err) => err.output_to_stderr(),
-            }
-        }
-        Commands::Compile {
-            file,
-            output_directory,
-            verbose,
-        } => {
-            powdr::compiler::compile_pil(
-                Path::new(&file),
-                Path::new(&output_directory),
-                no_callback(),
-                verbose,
-            );
-        }
-        Commands::Halo2MockProver {
-            file,
-            inputs,
-            verbose,
-        } => {
-            let inputs = inputs
-                .split(',')
-                .map(|x| x.trim())
-                .filter(|x| !x.is_empty())
-                .map(|x| x.parse().unwrap())
-                .collect::<Vec<AbstractNumberType>>();
-
             halo2::mock_prove_asm(&file, &inputs, verbose);
         }
     }
